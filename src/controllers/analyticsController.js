// src/controllers/analyticsController.js
const Analytics = require('../models/Analytics');
const { HTTP_STATUS } = require('../utils/constants');
const { asyncHandler } = require('../middlewares/errorHandler');
const Post = require('../models/Post');
const User = require('../models/User');

// Social services (used if available)
let TwitterService, LinkedInService, YouTubeService, FacebookService;
try { TwitterService = require('../services/social/twitter'); } catch {}
try { LinkedInService = require('../services/social/linkedin'); } catch {}
try { YouTubeService = require('../services/social/youtube'); } catch {}
try { FacebookService = require('../services/social/facebook'); } catch {}

// Create analytics record (admin/system)
const createAnalytics = asyncHandler(async (req, res) => {
  const analytics = new Analytics(req.body);
  await analytics.save();
  res.status(HTTP_STATUS.CREATED).json({ success: true, data: { analytics } });
});

// Get analytics by user
const getUserAnalytics = asyncHandler(async (req, res) => {
  const { userId } = req.params;
  const { platform } = req.query;
  const records = await Analytics.findByUser(userId, platform);

  if (records && records.length > 0) {
    return res.json({ success: true, data: { analytics: records } });
  }

  // Fallback: synthesize analytics from user's published posts
  const postQuery = { author: userId, status: 'published' };
  if (platform) {
    postQuery.platform = platform;
  }

  const posts = await Post.find(postQuery).sort({ 'publishing.published_at': -1 }).limit(200);

  const synthesized = posts.map((p) => ({
    user_id: p.author,
    platform: p.platform,
    post_id: p.publishing?.platform_post_id || p._id?.toString(),
    post_type: p.post_type,
    content: {
      caption: typeof p.content === 'object' ? (p.content.caption || p.title || '') : (p.title || ''),
      media_type: Array.isArray(p.media) && p.media.length > 0 ? p.media[0].type : undefined,
      media_count: Array.isArray(p.media) ? p.media.length : undefined
    },
    metrics: {
      views: p.analytics?.views || 0,
      likes: p.analytics?.likes || 0,
      comments: p.analytics?.comments || 0,
      shares: p.analytics?.shares || 0,
      clicks: p.analytics?.clicks || 0,
    },
    timing: {
      posted_at: p.publishing?.published_at || p.createdAt
    }
  }));

  return res.json({ success: true, data: { analytics: synthesized } });
});

// Sync analytics from linked social accounts into Analytics collection
const syncUserAnalytics = asyncHandler(async (req, res) => {
  const { userId } = req.params;
  const { days = 30, limit = 50 } = req.query;

  const user = await User.findById(userId);
  if (!user) {
    return res.status(HTTP_STATUS.NOT_FOUND).json({ success: false, message: 'User not found' });
  }

  const sinceDate = new Date();
  sinceDate.setDate(sinceDate.getDate() - Math.max(1, parseInt(days)));

  const upserts = [];

  // Helper to upsert analytics
  const upsertAnalytics = async (doc) => {
    try {
      // Compute engagement rate if possible
      const likes = doc.metrics?.likes || 0;
      const comments = doc.metrics?.comments || 0;
      const shares = doc.metrics?.shares || 0;
      const totalEngagement = likes + comments + shares;
      const denominator = Math.max(doc.metrics?.views || doc.metrics?.reach || doc.metrics?.impressions || doc.metrics?.followers || 1, 1);
      const engagementRate = parseFloat(((totalEngagement / denominator) * 100).toFixed(2));

      // Prefer schema auto-calc when followers present; otherwise set explicit rate
      doc.metrics = {
        followers: doc.metrics?.followers || 0,
        views: doc.metrics?.views || 0,
        likes,
        comments,
        shares,
        saves: doc.metrics?.saves || 0,
        reach: doc.metrics?.reach || 0,
        impressions: doc.metrics?.impressions || 0,
        clicks: doc.metrics?.clicks || 0,
        engagement_rate: engagementRate
      };

      await Analytics.updateOne(
        { user_id: doc.user_id, platform: doc.platform, post_id: doc.post_id },
        { $set: doc },
        { upsert: true }
      );
    } catch (e) {
      // Swallow per-item errors to continue sync
    }
  };

  // Twitter
  if (user.socialAccounts?.twitter?.username && TwitterService?.getUserTweets) {
    try {
      const tweets = await TwitterService.getUserTweets(user.socialAccounts.twitter.username, { max_results: Math.min(100, parseInt(limit) || 50) });
      for (const t of tweets || []) {
        const createdAt = new Date(t.created_at || t.createdAt || Date.now());
        if (createdAt < sinceDate) continue;
        await upsertAnalytics({
          user_id: user._id,
          platform: 'twitter',
          post_id: t.id?.toString(),
          post_type: t.referenced_tweets?.[0]?.type === 'replied_to' ? 'thread' : 'tweet',
          content: { caption: t.text || '', media_type: Array.isArray(t.attachments?.media_keys) ? 'image' : 'text' },
          metrics: {
            likes: t.public_metrics?.like_count || 0,
            comments: t.public_metrics?.reply_count || 0,
            shares: t.public_metrics?.retweet_count || 0,
            impressions: t.public_metrics?.impression_count || 0
          },
          timing: { posted_at: createdAt }
        });
      }
    } catch {}
  }

  // LinkedIn
  if (user.socialAccounts?.linkedin?.username && LinkedInService?.getUserPosts) {
    try {
      const posts = await LinkedInService.getUserPosts(user.socialAccounts.linkedin.username, { limit: Math.min(100, parseInt(limit) || 50) });
      for (const p of posts || []) {
        const createdAt = new Date(p.created_at || p.createdAt || Date.now());
        if (createdAt < sinceDate) continue;
        await upsertAnalytics({
          user_id: user._id,
          platform: 'linkedin',
          post_id: (p.id || p.urn || '').toString(),
          post_type: p.video ? 'video' : 'post',
          content: { caption: p.text || p.caption || '', media_type: p.video ? 'video' : 'text' },
          metrics: {
            likes: p.like_count || p.likes || 0,
            comments: p.comment_count || p.comments || 0,
            shares: p.share_count || p.shares || 0,
            impressions: p.impressions || 0
          },
          timing: { posted_at: createdAt }
        });
      }
    } catch {}
  }

  // YouTube
  if (user.socialAccounts?.youtube?.id && YouTubeService?.getChannelVideos) {
    try {
      const videos = await YouTubeService.getChannelVideos(user.socialAccounts.youtube.id, { maxResults: Math.min(50, parseInt(limit) || 25) });
      for (const v of videos || []) {
        const published = new Date(v.snippet?.publishedAt || Date.now());
        if (published < sinceDate) continue;
        await upsertAnalytics({
          user_id: user._id,
          platform: 'youtube',
          post_id: v.id?.videoId || v.id || '',
          post_type: 'video',
          content: { title: v.snippet?.title || '', caption: v.snippet?.description || '', media_type: 'video' },
          metrics: {
            views: Number(v.statistics?.viewCount || 0),
            likes: Number(v.statistics?.likeCount || 0),
            comments: Number(v.statistics?.commentCount || 0),
            shares: 0
          },
          timing: { posted_at: published }
        });
      }
    } catch {}
  }

  // Facebook (page-level)
  if (user.socialAccounts?.facebook?.username && FacebookService?.getPagePosts) {
    try {
      const posts = await FacebookService.getPagePosts(user.socialAccounts.facebook.username, { limit: Math.min(50, parseInt(limit) || 25) });
      const postsArray = Array.isArray(posts) ? posts : posts?.posts || [];
      for (const p of postsArray) {
        const created = new Date(p.created_time || p.created_at || Date.now());
        if (created < sinceDate) continue;
        await upsertAnalytics({
          user_id: user._id,
          platform: 'facebook',
          post_id: p.id?.toString(),
          post_type: p.type || 'post',
          content: { caption: p.message || p.text || '', media_type: (p.type === 'photo' ? 'image' : 'text') },
          metrics: {
            likes: p.like_count || p.reactions?.summary?.total_count || 0,
            comments: p.comment_count || p.comments?.summary?.total_count || 0,
            shares: p.share_count || p.shares?.count || 0
          },
          timing: { posted_at: created }
        });
      }
    } catch {}
  }

  // Instagram: not implemented service here; skipping for now

  return res.json({ success: true, data: { synced: true } });
});

// Get top performing posts
const getTopPerforming = asyncHandler(async (req, res) => {
  const { limit = 10 } = req.query;
  const top = await Analytics.findTopPerforming(parseInt(limit));
  res.json({ success: true, data: { posts: top } });
});

// Get platform stats
const getPlatformStats = asyncHandler(async (req, res) => {
  const { platform } = req.params;
  const stats = await Analytics.getPlatformStats(platform);
  res.json({ success: true, data: { stats: stats?.[0] || {} } });
});

// Get posts time series (admin)
const getPostsTimeSeries = asyncHandler(async (req, res) => {
  const { period = 'last_30_days' } = req.query;
  const now = new Date();
  const days = period === 'last_7_days' ? 7 : period === 'last_90_days' ? 90 : 30;
  const start = new Date(now);
  start.setDate(now.getDate() - days);

  const series = await Analytics.aggregate([
    { $match: { captured_at: { $gte: start } } },
    {
      $group: {
        _id: {
          y: { $year: '$captured_at' },
          m: { $month: '$captured_at' },
          d: { $dayOfMonth: '$captured_at' }
        },
        count: { $sum: 1 }
      }
    },
    { $sort: { '_id.y': 1, '_id.m': 1, '_id.d': 1 } }
  ]);

  const labels = [];
  const values = [];
  for (const item of series) {
    const label = `${item._id.m}/${item._id.d}`;
    labels.push(label);
    values.push(item.count);
  }

  res.json({ success: true, data: { series: labels.map((label, i) => ({ label, value: values[i] })) } });
});

// Get success vs failure aggregated (admin)
const getSuccessFailure = asyncHandler(async (req, res) => {
  const { period = 'last_30_days' } = req.query;
  const now = new Date();
  const days = period === 'last_7_days' ? 7 : period === 'last_90_days' ? 90 : 30;
  const start = new Date(now);
  start.setDate(now.getDate() - days);

  // Define success by engagement_rate >= 5
  const data = await Analytics.aggregate([
    { $match: { captured_at: { $gte: start } } },
    {
      $project: {
        captured_at: 1,
        isSuccess: { $gte: ['$metrics.engagement_rate', 5] }
      }
    },
    {
      $group: {
        _id: {
          y: { $year: '$captured_at' },
          m: { $month: '$captured_at' }
        },
        success: { $sum: { $cond: ['$isSuccess', 1, 0] } },
        failed: { $sum: { $cond: ['$isSuccess', 0, 1] } }
      }
    },
    { $sort: { '_id.y': 1, '_id.m': 1 } }
  ]);

  const months = ['Jan','Feb','Mar','Apr','May','Jun','Jul','Aug','Sep','Oct','Nov','Dec'];
  const bars = data.map(item => ({
    label: months[(item._id.m - 1) % 12],
    success: item.success,
    failed: item.failed
  }));

  res.json({ success: true, data: { bars } });
});

module.exports = {
  createAnalytics,
  getUserAnalytics,
  getTopPerforming,
  getPlatformStats,
<<<<<<< HEAD
  syncUserAnalytics
=======
  getPostsTimeSeries,
  getSuccessFailure
>>>>>>> 458d700e
};

<|MERGE_RESOLUTION|>--- conflicted
+++ resolved
@@ -310,11 +310,8 @@
   getUserAnalytics,
   getTopPerforming,
   getPlatformStats,
-<<<<<<< HEAD
-  syncUserAnalytics
-=======
+  syncUserAnalytics,
   getPostsTimeSeries,
   getSuccessFailure
->>>>>>> 458d700e
 };
 
