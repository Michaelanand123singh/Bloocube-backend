// src/controllers/twitterController.js
const twitterService = require('../services/social/twitter');
const User = require('../models/User');
const jwt = require('jsonwebtoken');
const config = require('../config/env');

class TwitterController {
  // Generate Twitter OAuth URL
  async generateAuthURL(req, res) {
    try {
<<<<<<< HEAD
      const redirectUri = (req.body && req.body.redirectUri) || req.query.redirectUri || config.TWITTER_REDIRECT_URI || '';
      const userId = (req.userId) || (req.user && req.user._id) || 'guest';
      const state = jwt.sign({ userId }, config.JWT_SECRET, { expiresIn: '30m' });

      const authURL = twitterService.generateAuthURL(redirectUri, state);

      return res.json({ success: true, authURL, state, redirectUri });
    } catch (err) {
      console.error('generateAuthURL error:', err);
      return res.status(500).json({ success: false, error: err.message || 'Failed to generate Twitter auth URL' });
=======
      console.log('🔑 Twitter generateAuthURL called:', {
        hasUser: !!req.user,
        userId: req.userId || req.user?._id,
        redirectUri: req.body?.redirectUri,
        method: req.method
      });

      const { redirectUri } = req.body;
      const state = jwt.sign({ userId: req.userId || req.user._id }, config.JWT_SECRET, { expiresIn: '30m' });
    
      const authURL = twitterService.generateAuthURL(redirectUri, state);
    
      console.log('✅ Twitter auth URL generated:', { hasAuthURL: !!authURL, state: state.substring(0, 20) + '...' });
      res.json({ success: true, authURL, state, redirectUri }); // include redirectUri
    } catch (error) {
      console.error('❌ Twitter generateAuthURL error:', error);
      res.status(500).json({ success: false, error: error.message });
>>>>>>> 422ff454
    }
  }

// Inside TwitterController.handleCallback
async handleCallback(req, res) {
  try {
    const { code, state, redirectUri } = req.query;
    const redirectToFrontend = config.FRONTEND_URL || 'http://localhost:3000';

    console.log("📥 Callback query params:", { code, state, redirectUri });
    console.log("📥 Request headers:", req.headers);
    console.log("📥 Request method:", req.method);
    console.log("📥 Full URL:", req.originalUrl);

    if (!code || !state || !redirectUri) {
      const msg = 'Missing code, state or redirectUri';
      return res.redirect(`${redirectToFrontend}/creator/settings?twitter=error&message=${encodeURIComponent(msg)}`);
    }

    // Verify state
    let decodedState;
    try {
      decodedState = jwt.verify(state, config.JWT_SECRET);
      console.log("✅ Decoded state:", decodedState);
    } catch (error) {
      console.error("❌ Invalid state:", error);
      const msg = 'Invalid state';
      return res.redirect(`${redirectToFrontend}/creator/settings?twitter=error&message=${encodeURIComponent(msg)}`);
    }

    // Exchange code for token
    console.log("🔄 Exchanging code for token with redirectUri:", redirectUri);
    const tokenResult = await twitterService.exchangeCodeForToken(code, redirectUri, state);
    console.log("🔑 Token result:", tokenResult);

    if (!tokenResult.success) {
      const detail = tokenResult.raw?.error_description || tokenResult.raw?.detail || tokenResult.error || 'Token exchange failed';
      return res.redirect(`${redirectToFrontend}/creator/settings?twitter=error&message=${encodeURIComponent(String(detail))}`);
    }

    // Try to get profile, but don't fail the connection if it errors
    let profileResult;
    try {
      profileResult = await twitterService.getUserProfile(tokenResult.access_token);
      console.log("👤 Profile result:", profileResult);
    } catch (e) {
      console.log("👤 Profile fetch threw:", e);
    }

    const twitterProfile = profileResult?.success ? {
      id: profileResult.user.id,
      username: profileResult.user.username,
      name: profileResult.user.name
    } : undefined;

    // Update DB (store tokens regardless; profile if available)
    await User.findByIdAndUpdate(
      decodedState.userId,
      {
        $set: {
          'socialAccounts.twitter.accessToken': tokenResult.access_token,
          'socialAccounts.twitter.refreshToken': tokenResult.refresh_token,
          'socialAccounts.twitter.expiresAt': new Date(Date.now() + tokenResult.expires_in * 1000),
          'socialAccounts.twitter.connectedAt': new Date(),
          ...(twitterProfile && {
            'socialAccounts.twitter.id': twitterProfile.id,
            'socialAccounts.twitter.username': twitterProfile.username,
            'socialAccounts.twitter.name': twitterProfile.name,
          })
        }
      },
      { upsert: true }
    );

    console.log("✅ User updated in DB");

    return res.redirect(`${redirectToFrontend}/creator/settings?twitter=success`);
  } catch (error) {
    console.error("🔥 Twitter callback error:", error);
    const msg = error?.message || 'Callback failed';
    return res.redirect(`${redirectToFrontend}/creator/settings?twitter=error&message=${encodeURIComponent(String(msg))}`);
  }
}



  // Disconnect Twitter account
  async disconnect(req, res) {
    try {
      const userId = req.user.id;
      
      const user = await User.findByIdAndUpdate(
        userId,
        {
          $unset: {
            'socialAccounts.twitter': 1
          }
        },
        { new: true }
      );

      if (!user) {
        return res.status(404).json({
          success: false,
          error: 'User not found'
        });
      }

      res.json({
        success: true,
        message: 'Twitter account disconnected successfully'
      });
    } catch (error) {
      console.error('Twitter disconnect error:', error);
      res.status(500).json({
        success: false,
        error: 'Failed to disconnect Twitter account'
      });
    }
  }

  // Post tweet
 // Post tweet
async postTweet(req, res) {
  try {
    const { content, mediaIds } = req.body;
    const userId = req.user.id;

    const user = await User.findById(userId);

    // <-- Add this debug line
    console.log('Twitter account in DB:', user.socialAccounts?.twitter);

    if (!user || !user.socialAccounts?.twitter?.accessToken) {
      return res.status(400).json({
        success: false,
        error: 'Twitter account not connected'
      });
    }

    // Check if token is expired and refresh if needed
    let accessToken = user.socialAccounts.twitter.accessToken;
    if (user.socialAccounts.twitter.expiresAt < new Date()) {
      const refreshResult = await twitterService.refreshToken(user.socialAccounts.twitter.refreshToken);
      if (refreshResult.success) {
        accessToken = refreshResult.access_token;
        // Update user with new token
        await User.findByIdAndUpdate(userId, {
          $set: {
            'socialAccounts.twitter.accessToken': refreshResult.access_token,
            'socialAccounts.twitter.refreshToken': refreshResult.refresh_token,
            'socialAccounts.twitter.expiresAt': new Date(Date.now() + refreshResult.expires_in * 1000)
          }
        });
      } else {
        return res.status(400).json({
          success: false,
          error: 'Failed to refresh Twitter token'
        });
      }
    }

    let result = await twitterService.postTweet(accessToken, content, mediaIds);
    if (!result.success && (result.statusCode === 401 || result.statusCode === 403)) {
      // attempt refresh using stored refreshToken and retry once
      const refresh = await twitterService.refreshToken(user.socialAccounts.twitter.refreshToken);
      if (refresh.success) {
        accessToken = refresh.access_token;
        await User.findByIdAndUpdate(userId, {
          $set: {
            'socialAccounts.twitter.accessToken': refresh.access_token,
            'socialAccounts.twitter.refreshToken': refresh.refresh_token || user.socialAccounts.twitter.refreshToken,
            'socialAccounts.twitter.expiresAt': new Date(Date.now() + (refresh.expires_in || 3600) * 1000)
          }
        });
        result = await twitterService.postTweet(accessToken, content, mediaIds);
      }
    }
    if (!result.success) {
      return res.status(400).json({ success: false, error: result.error });
    }

    res.json({
      success: true,
      message: 'Tweet posted successfully',
      tweet: result
    });
  } catch (error) {
    console.error('Twitter post error:', error);
    res.status(500).json({
      success: false,
      error: 'Failed to post tweet'
    });
  }
}

  // Get Twitter profile
  async getProfile(req, res) {
    try {
      const userId = req.user.id;
      const user = await User.findById(userId);
      
      if (!user || !user.socialAccounts?.twitter) {
        return res.status(400).json({
          success: false,
          error: 'Twitter account not connected'
        });
      }

      res.json({
        success: true,
        profile: user.socialAccounts.twitter
      });
    } catch (error) {
      console.error('Twitter profile error:', error);
      res.status(500).json({
        success: false,
        error: 'Failed to get Twitter profile'
      });
    }
  }

  // Upload media to Twitter
  async uploadMedia(req, res) {
    try {
      const userId = req.user.id;
      const user = await User.findById(userId);
      
      if (!user || !user.socialAccounts?.twitter?.accessToken) {
        return res.status(400).json({
          success: false,
          error: 'Twitter account not connected'
        });
      }

      if (!req.file) {
        return res.status(400).json({
          success: false,
          error: 'No media file provided'
        });
      }

      let result = await twitterService.uploadMedia(user.socialAccounts.twitter.accessToken, req.file.buffer, req.file.mimetype);
      if (!result.success && (result.statusCode === 401 || result.statusCode === 403)) {
        const refresh = await twitterService.refreshToken(user.socialAccounts.twitter.refreshToken);
        if (refresh.success) {
          await User.findByIdAndUpdate(userId, {
            $set: {
              'socialAccounts.twitter.accessToken': refresh.access_token,
              'socialAccounts.twitter.refreshToken': refresh.refresh_token || user.socialAccounts.twitter.refreshToken,
              'socialAccounts.twitter.expiresAt': new Date(Date.now() + (refresh.expires_in || 3600) * 1000)
            }
          });
          result = await twitterService.uploadMedia(refresh.access_token, req.file.buffer, req.file.mimetype);
        }
      }
      if (!result.success) {
        return res.status(400).json({ success: false, error: result.error });
      }

      res.json({
        success: true,
        mediaId: result.media_id
      });
    } catch (error) {
      console.error('Twitter media upload error:', error);
      res.status(500).json({
        success: false,
        error: 'Failed to upload media'
      });
    }
  }
}

module.exports = new TwitterController();<|MERGE_RESOLUTION|>--- conflicted
+++ resolved
@@ -8,36 +8,24 @@
   // Generate Twitter OAuth URL
   async generateAuthURL(req, res) {
     try {
-<<<<<<< HEAD
-      const redirectUri = (req.body && req.body.redirectUri) || req.query.redirectUri || config.TWITTER_REDIRECT_URI || '';
-      const userId = (req.userId) || (req.user && req.user._id) || 'guest';
-      const state = jwt.sign({ userId }, config.JWT_SECRET, { expiresIn: '30m' });
-
-      const authURL = twitterService.generateAuthURL(redirectUri, state);
-
-      return res.json({ success: true, authURL, state, redirectUri });
-    } catch (err) {
-      console.error('generateAuthURL error:', err);
-      return res.status(500).json({ success: false, error: err.message || 'Failed to generate Twitter auth URL' });
-=======
       console.log('🔑 Twitter generateAuthURL called:', {
         hasUser: !!req.user,
-        userId: req.userId || req.user?._id,
-        redirectUri: req.body?.redirectUri,
+        userId: req.userId || req.user?._id || 'guest',
+        redirectUri: req.body?.redirectUri || req.query?.redirectUri || config.TWITTER_REDIRECT_URI,
         method: req.method
       });
 
-      const { redirectUri } = req.body;
-      const state = jwt.sign({ userId: req.userId || req.user._id }, config.JWT_SECRET, { expiresIn: '30m' });
-    
+      const redirectUri = (req.body && req.body.redirectUri) || req.query?.redirectUri || config.TWITTER_REDIRECT_URI || '';
+      const userId = req.userId || req.user?._id || 'guest';
+      const state = jwt.sign({ userId }, config.JWT_SECRET, { expiresIn: '30m' });
+
       const authURL = twitterService.generateAuthURL(redirectUri, state);
-    
+
       console.log('✅ Twitter auth URL generated:', { hasAuthURL: !!authURL, state: state.substring(0, 20) + '...' });
-      res.json({ success: true, authURL, state, redirectUri }); // include redirectUri
+      return res.json({ success: true, authURL, state, redirectUri });
     } catch (error) {
       console.error('❌ Twitter generateAuthURL error:', error);
-      res.status(500).json({ success: false, error: error.message });
->>>>>>> 422ff454
+      return res.status(500).json({ success: false, error: error.message || 'Failed to generate Twitter auth URL' });
     }
   }
 
